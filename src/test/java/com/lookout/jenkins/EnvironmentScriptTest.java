--- conflicted
+++ resolved
@@ -16,109 +16,6 @@
 import org.jvnet.hudson.test.JenkinsRule;
 import org.jvnet.hudson.test.SingleFileSCM;
 
-<<<<<<< HEAD
-public class EnvironmentScriptTest extends HudsonTestCase {
-	class TestJob {
-		public Project<?,?> project;
-		public CaptureEnvironmentBuilder builder;
-
-		public TestJob (String script) throws Exception {
-			project = createFreeStyleProject();
-			builder = new CaptureEnvironmentBuilder();
-			project.getBuildersList().add(builder);
-			project.getBuildWrappersList().add(new EnvironmentScript(script, false));
-		}
-	}
-
-	final static String SCRIPT_SIMPLE_VARIABLES =
-		"echo var1=one\n"
-		+ "echo var2=two\n"
-		+ "echo var3=three";
-
-	final static String SCRIPT_DEPENDENT_VARIABLES =
-		"echo var1=one\n"
-		+ "echo var2='$var1 two'\n"
-		+ "echo var3='yo $var4'\n"
-		+ "echo var4='three ${var2}'";
-
-	final static String SCRIPT_OVERRIDDEN_VARIABLES =
-		"echo var1=one\n"
-		+ "echo var1+something='not one'\n"
-		+ "echo var2+something='two'";
-
-	final static String SCRIPT_SHEBANG =
-		"#!/bin/cat\n"
-		+ "hello=world";
-
-	final static String SCRIPT_UTF8 =
-		"echo UTFstr=mąż";
-
-	public void testWithEmptyScript () throws Exception {
-		TestJob job = new TestJob("");
-		assertBuildStatusSuccess(job.project.scheduleBuild2(0).get());
-	}
-
-	public void testWithSimpleVariables () throws Exception {
-		TestJob job = new TestJob(SCRIPT_SIMPLE_VARIABLES);
-		assertBuildStatusSuccess(job.project.scheduleBuild2(0).get());
-
-		EnvVars vars = job.builder.getEnvVars();
-		assertEquals("one", vars.get("var1"));
-		assertEquals("two", vars.get("var2"));
-		assertEquals("three", vars.get("var3"));
-	}
-
-	public void testWithDependentVariables () throws Exception {
-		TestJob job = new TestJob(SCRIPT_DEPENDENT_VARIABLES);
-		assertBuildStatusSuccess(job.project.scheduleBuild2(0).get());
-
-		EnvVars vars = job.builder.getEnvVars();
-		assertEquals("one", vars.get("var1"));
-		assertEquals("one two", vars.get("var2"));
-		assertEquals("yo three ${var2}", vars.get("var3"));
-		assertEquals("three one two", vars.get("var4"));
-	}
-
-	public void testWithOverridenVariables () throws Exception {
-		TestJob job = new TestJob(SCRIPT_OVERRIDDEN_VARIABLES);
-		assertBuildStatusSuccess(job.project.scheduleBuild2(0).get());
-
-		EnvVars vars = job.builder.getEnvVars();
-		assertEquals("not one:one", vars.get("var1"));
-		assertEquals("two", vars.get("var2"));
-	}
-
-	public void testReadingFileFromSCM () throws Exception {
-		TestJob job = new TestJob("cat envs");
-		job.project.setScm(new SingleFileSCM("envs", "foo_var=bar"));
-
-		assertBuildStatusSuccess(job.project.scheduleBuild2(0).get());
-		assertEquals("bar", job.builder.getEnvVars().get("foo_var"));
-	}
-
-	public void testWorkingDirectory () throws Exception {
-		TestJob job = new TestJob("echo hi >was_run");
-		Build<?, ?> build = assertBuildStatusSuccess(job.project.scheduleBuild2(0).get());
-
-		// Make sure that the $PWD of the script is $WORKSPACE.
-		assertTrue(build.getWorkspace().child("was_run").exists());
-	}
-
-	public void testWithShebang () throws Exception {
-		TestJob job = new TestJob(SCRIPT_SHEBANG);
-		assertBuildStatusSuccess(job.project.scheduleBuild2(0).get());
-
-		EnvVars vars = job.builder.getEnvVars();
-		assertEquals("world", vars.get("hello"));
-	}
-
-	public void testUTFHandling () throws Exception {
-        TestJob job = new TestJob(SCRIPT_UTF8);
-        assertBuildStatusSuccess(job.project.scheduleBuild2(0).get());
-
-        EnvVars vars = job.builder.getEnvVars();
-        assertEquals("mąż", vars.get("UTFstr"));
-=======
 public class EnvironmentScriptTest {
 
     @Rule
@@ -154,6 +51,9 @@
             "echo var1=one\n"
                     + "echo var1+something='not one'\n"
                     + "echo var2+something='two'";
+
+        final static String SCRIPT_UTF8 =
+                "echo UTFstr=mąż";
 
     final static String SCRIPT_SHEBANG =
             "#!/bin/cat\n"
@@ -219,6 +119,13 @@
         assertEquals(Result.SUCCESS, job.build.getResult());
         EnvVars vars = job.build.getEnvironment(job.listener);
         assertEquals("world", vars.get("hello"));
->>>>>>> 023a0720
+    }
+
+        public void testUTFHandling () throws Exception {
+        TestJob job = new TestJob(SCRIPT_UTF8);
+        assertEquals(Result.SUCCESS, job.build.getResult());
+
+        EnvVars vars = job.build.getEnvironment(job.listener);
+        assertEquals("mąż", vars.get("UTFstr"));
     }
 }